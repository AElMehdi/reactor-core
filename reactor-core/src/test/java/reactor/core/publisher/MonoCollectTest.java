/*
 * Copyright (c) 2011-Present Pivotal Software Inc, All Rights Reserved.
 *
 * Licensed under the Apache License, Version 2.0 (the "License");
 * you may not use this file except in compliance with the License.
 * You may obtain a copy of the License at
 *
 *       https://www.apache.org/licenses/LICENSE-2.0
 *
 * Unless required by applicable law or agreed to in writing, software
 * distributed under the License is distributed on an "AS IS" BASIS,
 * WITHOUT WARRANTIES OR CONDITIONS OF ANY KIND, either express or implied.
 * See the License for the specific language governing permissions and
 * limitations under the License.
 */

package reactor.core.publisher;

import java.time.Duration;
import java.util.ArrayList;
import java.util.Arrays;
import java.util.Collection;
import java.util.List;
import java.util.concurrent.atomic.AtomicBoolean;
<<<<<<< HEAD
import java.util.function.Consumer;
import java.util.function.Supplier;
=======
import java.util.concurrent.atomic.AtomicInteger;
>>>>>>> a9eb446a

import org.junit.Assert;
import org.junit.Test;
import org.reactivestreams.Subscription;
import reactor.core.CoreSubscriber;
import reactor.core.Scannable;
import reactor.test.StepVerifier;
import reactor.test.subscriber.AssertSubscriber;

import static org.assertj.core.api.Assertions.assertThat;

public class MonoCollectTest {

	@Test(expected = NullPointerException.class)
	public void nullSource() {
		new MonoCollect<>(null, () -> 1, (a, b) -> {
		});
	}

	@Test(expected = NullPointerException.class)
	public void nullSupplier() {
		Flux.never().collect(null, (a, b) -> {});
	}

	@Test(expected = NullPointerException.class)
	public void nullAction() {
		Flux.never().collect(() -> 1, null);
	}

	@Test
	public void normal() {
		AssertSubscriber<ArrayList<Integer>> ts = AssertSubscriber.create();

		Flux.range(1, 10).collect(ArrayList<Integer>::new, (a, b) -> a.add(b)).subscribe(ts);

		ts.assertValues(new ArrayList<>(Arrays.asList(1, 2, 3, 4, 5, 6, 7, 8, 9, 10)))
		  .assertNoError()
		  .assertComplete();
	}

	@Test
	public void normalBackpressured() {
		AssertSubscriber<ArrayList<Integer>> ts = AssertSubscriber.create(0);

		Flux.range(1, 10).collect(ArrayList<Integer>::new, ArrayList::add).subscribe(ts);

		ts.assertNoValues()
		  .assertNoError()
		  .assertNotComplete();

		ts.request(2);

		ts.assertValues(new ArrayList<>(Arrays.asList(1, 2, 3, 4, 5, 6, 7, 8, 9, 10)))
		  .assertNoError()
		  .assertComplete();
	}

	@Test
	public void supplierThrows() {
		AssertSubscriber<Object> ts = AssertSubscriber.create();

		Flux.range(1, 10).collect(() -> {
			throw new RuntimeException("forced failure");
		}, (a, b) -> {
		}).subscribe(ts);

		ts.assertNoValues()
		  .assertError(RuntimeException.class)
		  .assertErrorWith( e -> Assert.assertTrue(e.getMessage().contains("forced failure")))
		  .assertNotComplete();

	}

	@Test
	public void supplierReturnsNull() {
		AssertSubscriber<Object> ts = AssertSubscriber.create();

		Flux.range(1, 10).collect(() -> null, (a, b) -> {
		}).subscribe(ts);

		ts.assertNoValues()
		  .assertError(NullPointerException.class)
		  .assertNotComplete();
	}

	@Test
	public void actionThrows() {
		AssertSubscriber<Object> ts = AssertSubscriber.create();

		Flux.range(1, 10).collect(() -> 1, (a, b) -> {
			throw new RuntimeException("forced failure");
		}).subscribe(ts);

		ts.assertNoValues()
		  .assertError(RuntimeException.class)
		  .assertErrorWith( e -> Assert.assertTrue(e.getMessage().contains("forced failure")))
		  .assertNotComplete();
	}

	@Test
	public void scanSubscriber() {
		CoreSubscriber<List<String>> actual = new LambdaMonoSubscriber<>(null, e -> {}, null, null);
		MonoCollect.CollectSubscriber<String, List<String>> test = new MonoCollect.CollectSubscriber<>(
				actual, (l, v) -> l.add(v), new ArrayList<>());
		Subscription parent = Operators.emptySubscription();
		test.onSubscribe(parent);

		assertThat(test.scan(Scannable.Attr.PREFETCH)).isEqualTo(Integer.MAX_VALUE);

		assertThat(test.scan(Scannable.Attr.PARENT)).isSameAs(parent);
		assertThat(test.scan(Scannable.Attr.ACTUAL)).isSameAs(actual);


		assertThat(test.scan(Scannable.Attr.TERMINATED)).isFalse();
		test.onError(new IllegalStateException("boom"));
		assertThat(test.scan(Scannable.Attr.TERMINATED)).isTrue();

		assertThat(test.scan(Scannable.Attr.CANCELLED)).isFalse();
		test.cancel();
		assertThat(test.scan(Scannable.Attr.CANCELLED)).isTrue();
	}

	@Test
<<<<<<< HEAD
	public void discardOnError() {
		final List<Object> discarded = new ArrayList<>();

		Mono<List<Integer>> test = Flux.range(1, 10)
		                               .hide()
		                               .map(i -> {
			                               if (i == 5) {
				                               throw new IllegalStateException("boom");
			                               }
			                               return i;
		                               })
										.collect((Supplier<List<Integer>>) ArrayList::new, List::add)
										.doOnDiscard(List.class, l -> discarded.addAll((Collection<?>) l));
=======
	public void discardElementOnAccumulatorFailure() {
		Flux.range(1, 4)
		    .collect(ArrayList::new, (l, t) -> { throw new IllegalStateException("accumulator: boom"); })
		    .as(StepVerifier::create)
		    .expectErrorMessage("accumulator: boom")
		    .verifyThenAssertThat()
		    .hasDiscardedExactly(1);
	}

	@Test
	public void discardListElementsOnError() {
		Mono<List<Integer>> test =
				Flux.range(1, 10)
				    .hide()
				    .map(i -> {
					    if (i == 5) {
						    throw new IllegalStateException("boom");
					    }
					    return i;
				    })
				    .collect(ArrayList::new, List::add);
>>>>>>> a9eb446a

		StepVerifier.create(test)
		            .expectErrorMessage("boom")
		            .verifyThenAssertThat()
		            .hasDiscardedExactly(1, 2, 3, 4);
	}

<<<<<<< HEAD
		assertThat(discarded).as("discarded all").containsExactly(1, 2, 3, 4);
	}

	@Test
	public void discardOnCancel() {
		List<Object> discarded = new ArrayList<>();
=======
	@Test
	public void discardListElementsOnCancel() {
		StepVerifier.withVirtualTime(() ->
				Flux.interval(Duration.ofMillis(100))
				    .take(10)
				    .collect(ArrayList::new, List::add)
		)
		            .expectSubscription()
		            .expectNoEvent(Duration.ofMillis(210))
		            .thenCancel()
		            .verifyThenAssertThat()
		            .hasDiscardedExactly(0L, 1L);
	}

	@Test
	public void discardWholeArrayOnError() {
		List<Object> discarded = new ArrayList<>();
		AtomicInteger index = new AtomicInteger();

		Mono<Object[]> test =
				Flux.range(1, 10)
				    .hide()
				    .map(i -> {
					    if (i == 5) {
						    throw new IllegalStateException("boom");
					    }
					    return i;
				    })
				    .collect(() -> new Object[4], (container, element) -> container[index.getAndIncrement()] = element)
				    .doOnDiscard(Object.class, discarded::add);

		StepVerifier.create(test)
		            .expectErrorMessage("boom")
		            .verify();

		assertThat(discarded).doesNotHaveAnyElementsOfTypes(Integer.class)
		                     .hasOnlyElementsOfType(Object[].class)
		                     .hasSize(1);
		assertThat((Object[]) discarded.get(0)).containsExactly(1, 2, 3, 4);
	}

	@Test
	public void discardWholeArrayOnCancel() {
		List<Object> discarded = new ArrayList<>();
		AtomicInteger index = new AtomicInteger();
>>>>>>> a9eb446a

		StepVerifier.withVirtualTime(() ->
				Flux.interval(Duration.ofMillis(100))
				    .take(10)
<<<<<<< HEAD
					.<List<Long>>collect(ArrayList::new, List::add)
					.doOnDiscard(List.class, l -> discarded.addAll((Collection<?>) l))
		)
=======
				    .collect(() -> new Object[4], (container, element) -> container[index.getAndIncrement()] = element)
				    .doOnDiscard(Object.class, discarded::add))
>>>>>>> a9eb446a
		            .expectSubscription()
		            .expectNoEvent(Duration.ofMillis(210))
		            .thenCancel()
		            .verify();

<<<<<<< HEAD
		assertThat(discarded).as("all discarded").containsExactly(0L, 1L);
=======
		assertThat(discarded).doesNotHaveAnyElementsOfTypes(Long.class)
		                     .hasOnlyElementsOfType(Object[].class)
		                     .hasSize(1);
		assertThat((Object[]) discarded.get(0)).containsExactly(0L, 1L, null, null);
>>>>>>> a9eb446a
	}

}<|MERGE_RESOLUTION|>--- conflicted
+++ resolved
@@ -22,12 +22,7 @@
 import java.util.Collection;
 import java.util.List;
 import java.util.concurrent.atomic.AtomicBoolean;
-<<<<<<< HEAD
-import java.util.function.Consumer;
-import java.util.function.Supplier;
-=======
 import java.util.concurrent.atomic.AtomicInteger;
->>>>>>> a9eb446a
 
 import org.junit.Assert;
 import org.junit.Test;
@@ -151,21 +146,6 @@
 	}
 
 	@Test
-<<<<<<< HEAD
-	public void discardOnError() {
-		final List<Object> discarded = new ArrayList<>();
-
-		Mono<List<Integer>> test = Flux.range(1, 10)
-		                               .hide()
-		                               .map(i -> {
-			                               if (i == 5) {
-				                               throw new IllegalStateException("boom");
-			                               }
-			                               return i;
-		                               })
-										.collect((Supplier<List<Integer>>) ArrayList::new, List::add)
-										.doOnDiscard(List.class, l -> discarded.addAll((Collection<?>) l));
-=======
 	public void discardElementOnAccumulatorFailure() {
 		Flux.range(1, 4)
 		    .collect(ArrayList::new, (l, t) -> { throw new IllegalStateException("accumulator: boom"); })
@@ -187,7 +167,6 @@
 					    return i;
 				    })
 				    .collect(ArrayList::new, List::add);
->>>>>>> a9eb446a
 
 		StepVerifier.create(test)
 		            .expectErrorMessage("boom")
@@ -195,14 +174,6 @@
 		            .hasDiscardedExactly(1, 2, 3, 4);
 	}
 
-<<<<<<< HEAD
-		assertThat(discarded).as("discarded all").containsExactly(1, 2, 3, 4);
-	}
-
-	@Test
-	public void discardOnCancel() {
-		List<Object> discarded = new ArrayList<>();
-=======
 	@Test
 	public void discardListElementsOnCancel() {
 		StepVerifier.withVirtualTime(() ->
@@ -248,32 +219,21 @@
 	public void discardWholeArrayOnCancel() {
 		List<Object> discarded = new ArrayList<>();
 		AtomicInteger index = new AtomicInteger();
->>>>>>> a9eb446a
 
 		StepVerifier.withVirtualTime(() ->
 				Flux.interval(Duration.ofMillis(100))
 				    .take(10)
-<<<<<<< HEAD
-					.<List<Long>>collect(ArrayList::new, List::add)
-					.doOnDiscard(List.class, l -> discarded.addAll((Collection<?>) l))
-		)
-=======
 				    .collect(() -> new Object[4], (container, element) -> container[index.getAndIncrement()] = element)
 				    .doOnDiscard(Object.class, discarded::add))
->>>>>>> a9eb446a
 		            .expectSubscription()
 		            .expectNoEvent(Duration.ofMillis(210))
 		            .thenCancel()
 		            .verify();
 
-<<<<<<< HEAD
-		assertThat(discarded).as("all discarded").containsExactly(0L, 1L);
-=======
 		assertThat(discarded).doesNotHaveAnyElementsOfTypes(Long.class)
 		                     .hasOnlyElementsOfType(Object[].class)
 		                     .hasSize(1);
 		assertThat((Object[]) discarded.get(0)).containsExactly(0L, 1L, null, null);
->>>>>>> a9eb446a
 	}
 
 }