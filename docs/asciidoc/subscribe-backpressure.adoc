--- conflicted
+++ resolved
@@ -61,11 +61,7 @@
 *Prefetch* is a way to tune the initial request made on these inner sequences.
 If unspecified, most of these operators start with a demand of `32`.
 
-<<<<<<< HEAD
-These operators usually also implement a *replenishing optimization*: Once the operator has seen 25% of the prefetch request fulfilled, it re-requests 25% from upstream.
-=======
-These operators usually also implement a **replenishing optimization**: once the operator has seen 75% of the prefetch request fulfilled, it re-requests 75% from upstream.
->>>>>>> 4eb49e69
+These operators usually also implement a *replenishing optimization*: Once the operator has seen 75% of the prefetch request fulfilled, it re-requests 75% from upstream.
 This is a heuristic optimization made so that these operators proactively anticipate the upcoming requests.
 
 Finally, a couple of operators let you directly tune the request: `limitRate` and `limitRequest`.
